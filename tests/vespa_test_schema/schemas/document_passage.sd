schema document_passage {

    document document_passage {

        field search_weights_ref type reference<search_weights> {
            indexing: attribute | summary
        }

        field family_document_ref type reference<family_document> {
            indexing: attribute | summary
        }

        field text_block_id type string {
            indexing: attribute | summary
        }

        field text_block_coords type array<array<float>> {
            indexing: summary
        }

        field text_block_page type int {
            indexing: attribute | summary
        }

        field text_block_type type string {
            indexing: attribute | summary
        }

        field text_block type string {
            indexing: attribute | index | summary
            index: enable-bm25
        }

        field text_embedding type tensor<float>(x[768]) {
            indexing: index | attribute
            alias: search_text_embedding
            attribute {
                distance-metric: innerproduct
            }
            index {
                hnsw {
                    max-links-per-node: 16
                    neighbors-to-explore-at-insert: 500
                }
            }
        }

<<<<<<< HEAD
        struct concept {
            field name          type string {}
            field id            type string {}
            field parent_ids    type array<string> {}
            field parent_names  type array<string> {}
            field start         type int {}
            field end           type int {}
            field model         type string {}
            field timestamp     type string {}
=======
        struct parent_concept {
            field id type string {}
            field name type string {}
        }

        struct concept {
            field name                       type string {}
            field id                         type string {}
            field parent_concepts            type array<parent_concept> {}
            field parent_concept_ids_flat    type string {}
            field start                      type int {}
            field end                        type int {}
            field model                      type string {}
            field timestamp                  type string {}
>>>>>>> 6d6a8646
        }

        field concepts type array<concept> {
            indexing: summary

            struct-field name {
                indexing: attribute
            }
            struct-field id {
                indexing: attribute
            }
<<<<<<< HEAD
=======
            struct-field parent_concept_ids_flat {
                indexing: attribute
            }
>>>>>>> 6d6a8646
            struct-field model {
                indexing: attribute
            }
            struct-field timestamp {
                indexing: attribute
            }
        }
    }

    import field family_document_ref.family_name as family_name {}
    import field family_document_ref.family_description as family_description {}
    import field family_document_ref.family_import_id as family_import_id {}
    import field family_document_ref.family_slug as family_slug {}
    import field family_document_ref.family_category as family_category {}
    import field family_document_ref.family_publication_ts as family_publication_ts {}
    import field family_document_ref.family_publication_year as family_publication_year {}
    import field family_document_ref.family_geography as family_geography {}
    import field family_document_ref.family_geographies as family_geographies {}
    import field family_document_ref.family_source as family_source {}
    import field family_document_ref.document_import_id as document_import_id {}
    import field family_document_ref.document_slug as document_slug {}
    import field family_document_ref.document_languages as document_languages {}
    import field family_document_ref.document_content_type as document_content_type {}
    import field family_document_ref.document_cdn_object as document_cdn_object {}
    import field family_document_ref.document_source_url as document_source_url {}
    import field family_document_ref.corpus_import_id as corpus_import_id {}
    import field family_document_ref.corpus_type_name as corpus_type_name {}
    import field family_document_ref.metadata as metadata {}
    import field search_weights_ref.passage_weight as passage_weight {}

    fieldset default {
        fields: text_block
    }

    document-summary search_summary {
        summary family_name {}
        summary family_description {}
        summary family_import_id {}
        summary family_slug {}
        summary family_category {}
        summary family_publication_ts {}
        summary family_geography {}
        summary family_geographies {}
        summary family_source {}
        summary document_import_id {}
        summary document_slug {}
        summary document_languages {}
        summary document_content_type {}
        summary document_cdn_object {}
        summary document_source_url {}
        summary corpus_import_id {}
        summary corpus_type_name {}
        summary metadata {}
        summary text_block {}
        summary text_block_id {}
        summary text_block_type {}
        summary text_block_page {}
        summary text_block_coords {}
        summary concepts {}
    }

    rank-profile exact inherits default {
        function text_score() {
            expression: attribute(passage_weight) * fieldMatch(text_block)
        }
        first-phase {
            expression: text_score()
        }
        match-features: text_score()
    }

    rank-profile hybrid_no_closeness inherits default {
        function text_score() {
            expression: attribute(passage_weight) * bm25(text_block)
        }
        first-phase {
            expression: text_score()
        }
        match-features: text_score()
    }

    rank-profile hybrid inherits default {
        inputs {
            query(query_embedding) tensor<float>(x[768])
        }
        function text_score() {
            expression: attribute(passage_weight) * (bm25(text_block) + closeness(text_embedding))
        }
        first-phase {
            expression: text_score()
        }
        match-features: text_score()
    }
}<|MERGE_RESOLUTION|>--- conflicted
+++ resolved
@@ -45,17 +45,6 @@
             }
         }
 
-<<<<<<< HEAD
-        struct concept {
-            field name          type string {}
-            field id            type string {}
-            field parent_ids    type array<string> {}
-            field parent_names  type array<string> {}
-            field start         type int {}
-            field end           type int {}
-            field model         type string {}
-            field timestamp     type string {}
-=======
         struct parent_concept {
             field id type string {}
             field name type string {}
@@ -70,7 +59,6 @@
             field end                        type int {}
             field model                      type string {}
             field timestamp                  type string {}
->>>>>>> 6d6a8646
         }
 
         field concepts type array<concept> {
@@ -82,12 +70,9 @@
             struct-field id {
                 indexing: attribute
             }
-<<<<<<< HEAD
-=======
             struct-field parent_concept_ids_flat {
                 indexing: attribute
             }
->>>>>>> 6d6a8646
             struct-field model {
                 indexing: attribute
             }
